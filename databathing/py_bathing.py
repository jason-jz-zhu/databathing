--- conflicted
+++ resolved
@@ -19,25 +19,42 @@
 
 
     def _joinfeat(self, from_stmt, srcjointype, dstjointype):
+        # Handle cross join
         if "cross join" in from_stmt.keys():
-            return "crossJoin({}).".format( 
-                from_stmt[f'{srcjointype} join']['value']+".alias(\""+from_stmt[f'{srcjointype} join']['name']+"\")")
-
-        elif "and" in from_stmt['on']:
+            join_target = from_stmt[f'{srcjointype} join']
+            if isinstance(join_target, dict) and 'value' in join_target and 'name' in join_target:
+                join_expr = join_target['value']+".alias(\""+join_target['name']+"\")"
+            elif isinstance(join_target, str):
+                join_expr = join_target
+            else:
+                join_expr = str(join_target)
+            return "crossJoin({}).".format(join_expr)
+
+        # Handle regular joins with ON conditions
+        join_target = from_stmt.get(f'{srcjointype} join', from_stmt.get('join'))
+        if isinstance(join_target, dict) and 'value' in join_target and 'name' in join_target:
+            join_expr = join_target['value']+".alias(\""+join_target['name']+"\")"
+        elif isinstance(join_target, str):
+            join_expr = join_target
+        else:
+            join_expr = str(join_target)
+
+        # Handle complex ON conditions with AND
+        if "and" in from_stmt['on']:
             eachand = []
             for theandvalue in from_stmt['on']['and']:
                 eachand.append("col(\""+str(theandvalue['eq'][0])+"\")" + "==" + "col(\""+str(theandvalue['eq'][1])+"\")" )
             return "join({}, {}, \"{}\").".format( 
-                from_stmt[f'{srcjointype} join']['value']+".alias(\""+from_stmt[f'{srcjointype} join']['name']+"\")", 
+                join_expr, 
                 " & ".join(eachand) , 
                 dstjointype)
         else:
+            # Simple ON condition
             eachand = "col(\""+str(from_stmt['on']['eq'][0])+"\")" + "==" + "col(\""+str(from_stmt['on']['eq'][1])+"\")"
-            thereturn = "join({}, {}, \"{}\").".format( 
-                from_stmt[f'{srcjointype} join']['value']+".alias(\""+from_stmt[f'{srcjointype} join']['name']+"\")", 
+            return "join({}, {}, \"{}\").".format( 
+                join_expr, 
                 eachand , 
                 dstjointype)
-            return thereturn
 
     def _from_analyze(self, from_stmt):
         if not from_stmt:
@@ -48,68 +65,15 @@
         elif type(from_stmt) is dict:
             if "name" in from_stmt.keys():
                 self.from_ans += from_stmt['value']+".alias(\""+from_stmt['name']+"\")."
-<<<<<<< HEAD
-            elif "left join" in from_stmt.keys():
-                join_target = from_stmt['left join']
-                if isinstance(join_target, dict) and 'value' in join_target and 'name' in join_target:
-                    join_expr = join_target['value']+".alias(\""+join_target['name']+"\")"
-                elif isinstance(join_target, str):
-                    join_expr = join_target
-                else:
-                    join_expr = str(join_target)
-                self.from_ans += "join({}, {}, \"{}\").".format( 
-                    join_expr, 
-                    "col(\""+str(from_stmt['on']['eq'][0])+"\")" + "==" + "col(\""+str(from_stmt['on']['eq'][1])+"\")" , 
-                    'left')
-            elif "inner join" in from_stmt.keys():
-                join_target = from_stmt['inner join']
-                if isinstance(join_target, dict) and 'value' in join_target and 'name' in join_target:
-                    join_expr = join_target['value']+".alias(\""+join_target['name']+"\")"
-                elif isinstance(join_target, str):
-                    join_expr = join_target
-                else:
-                    join_expr = str(join_target)
-                self.from_ans += "join({}, {}, \"{}\").".format( 
-                    join_expr, 
-                    "col(\""+str(from_stmt['on']['eq'][0])+"\")" + "==" + "col(\""+str(from_stmt['on']['eq'][1])+"\")" , 
-                    'inner')
-            elif "right join" in from_stmt.keys():
-                join_target = from_stmt['right join']
-                if isinstance(join_target, dict) and 'value' in join_target and 'name' in join_target:
-                    join_expr = join_target['value']+".alias(\""+join_target['name']+"\")"
-                elif isinstance(join_target, str):
-                    join_expr = join_target
-                else:
-                    join_expr = str(join_target)
-                self.from_ans += "join({}, {}, \"{}\").".format( 
-                    join_expr, 
-                    "col(\""+str(from_stmt['on']['eq'][0])+"\")" + "==" + "col(\""+str(from_stmt['on']['eq'][1])+"\")" , 
-                    'right')
-            elif "join" in from_stmt.keys():
-                # Handle generic JOIN (defaults to inner join)
-                join_target = from_stmt['join']
-                if isinstance(join_target, dict) and 'value' in join_target and 'name' in join_target:
-                    # JOIN with alias: table AS alias
-                    join_expr = join_target['value']+".alias(\""+join_target['name']+"\")"
-                elif isinstance(join_target, str):
-                    # Simple JOIN: just table name
-                    join_expr = join_target
-                else:
-                    # Fallback
-                    join_expr = str(join_target)
-                    
-                self.from_ans += "join({}, {}, \"{}\").".format( 
-                    join_expr, 
-                    "col(\""+str(from_stmt['on']['eq'][0])+"\")" + "==" + "col(\""+str(from_stmt['on']['eq'][1])+"\")" , 
-                    'inner')
-=======
             elif "left join" in from_stmt.keys(): 
                 self.from_ans += self._joinfeat(from_stmt, 'left', 'left')
             elif "inner join" in from_stmt.keys():
                 self.from_ans += self._joinfeat(from_stmt, 'inner', 'inner')
             elif "right join" in from_stmt.keys():
                 self.from_ans += self._joinfeat(from_stmt, 'right', 'right')
->>>>>>> d6ab4efa
+            elif "join" in from_stmt.keys():
+                # Handle generic JOIN (defaults to inner join) - our critical fix
+                self.from_ans += self._joinfeat(from_stmt, '', 'inner')
                 
         elif type(from_stmt) is list:
             # Handle multiple FROM items (base table + JOINs)
